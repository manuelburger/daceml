import copy
import inspect
import itertools
import logging
import typing

import dace
from dace import SDFGState, SDFG, dtypes
from dace.frontend.python.parser import DaceProgram
from dace.registry import autoregister_params
from dace.sdfg import nodes, propagation
from dace.sdfg.nodes import Node
from dace.symbolic import symstr

from daceml.onnx.nodes.onnx_op import ONNXOp
from daceml.onnx import converters
from daceml.onnx.implementation_abc import ONNXForward
import numpy as np

from daceml.util.utils import in_desc_with_name, out_desc_with_name

log = logging.getLogger(__name__)


def program_for_node(program, sdfg: SDFG, state: SDFGState,
                     node: ONNXOp) -> DaceProgram:
    """ Expand a function to a dace program.

        The dtypes for the arguments will be extracted by matching the parameter names to edges.
    """
    input_names = set(inp.name for inp in node.schema.inputs)
    output_names = set(outp.name for outp in node.schema.outputs)

    if input_names.intersection(output_names):
        # this is currently the case for only one onnx op
        raise ValueError(
            "program_for_node cannot be applied on nodes of this type;"
            " '{}' is both an input and an output".format(
                next(input_names.intersection(output_names))))

    params = inspect.signature(program).parameters

    annotations = {}
    for name, param in params.items():
        if name in input_names:
            annotations[name] = in_desc_with_name(node, state, sdfg, name)
        elif name in output_names:
            annotations[name] = out_desc_with_name(node, state, sdfg, name)
        else:
            raise ValueError(
                "'{}' was not found as an input or output for {}".format(
                    name, node.schema.name))

    program.__annotations__ = annotations

    result = DaceProgram(program, (), {})

    return result


@autoregister_params(op="Sqrt", name="pure")
class PureSqrt(ONNXForward):
    @staticmethod
    def forward_can_be_applied(node: ONNXOp, state: SDFGState,
                               sdfg: SDFG) -> bool:
        return in_desc_with_name(node, state, sdfg, 'X').dtype in [
            dace.float16, dace.float32, dace.float64
        ]

    @staticmethod
    def forward(node: ONNXOp, state: SDFGState,
                sdfg: SDFG) -> typing.Union[nodes.Node, SDFG]:

        node.validate(sdfg, state)

        def prog(X, Y):
            Y[:] = dace.elementwise(lambda x: sqrt(x), X)

        return program_for_node(prog, sdfg, state, node).to_sdfg()


@autoregister_params(op="Pow", name="pure")
class PurePow(ONNXForward):
    @staticmethod
    def forward_can_be_applied(node: ONNXOp, state: SDFGState,
                               sdfg: SDFG) -> bool:
        if node.schedule is dtypes.ScheduleType.GPU_Default:
            # TODO fix this in a follow up PR (this returns NaN in the PT bert encoder test; check
            # how ORT implements Pow for cuda...) Issue #21
            return False

        return in_desc_with_name(node, state, sdfg, 'X').dtype in [
            dace.float16, dace.float32, dace.float64
        ]

    @staticmethod
    def forward(node: ONNXOp, state: SDFGState,
                sdfg: SDFG) -> typing.Union[nodes.Node, SDFG]:

        node.validate(sdfg, state)

        def prog(X, Y, Z):
            Z[:] = X**Y

        return program_for_node(prog, sdfg, state, node).to_sdfg()


@autoregister_params(op="Add", name="pure")
class PureAdd(ONNXForward):
    @staticmethod
    def forward(node: ONNXOp, state: SDFGState,
                sdfg: SDFG) -> typing.Union[nodes.Node, SDFG]:

        node.validate(sdfg, state)

        def prog(A, B, C):
            C[:] = A + B

        return program_for_node(prog, sdfg, state, node).to_sdfg()


@autoregister_params(op="Sub", name="pure")
class PureSub(ONNXForward):
    @staticmethod
    def forward(node: ONNXOp, state: SDFGState,
                sdfg: SDFG) -> typing.Union[nodes.Node, SDFG]:

        node.validate(sdfg, state)

        def prog(A, B, C):
            C[:] = A - B

        return program_for_node(prog, sdfg, state, node).to_sdfg()


@autoregister_params(op="Mul", name="pure")
class PureMul(ONNXForward):
    @staticmethod
    def forward(node: ONNXOp, state: SDFGState,
                sdfg: SDFG) -> typing.Union[nodes.Node, SDFG]:

        node.validate(sdfg, state)

        def prog(A, B, C):
            C[:] = A * B

        return program_for_node(prog, sdfg, state, node).to_sdfg()


@autoregister_params(op="Div", name="pure")
class PureDiv(ONNXForward):
    @staticmethod
    def forward(node: ONNXOp, state: SDFGState,
                sdfg: SDFG) -> typing.Union[nodes.Node, SDFG]:

        node.validate(sdfg, state)

        def prog(A, B, C):
            C[:] = A / B

        return program_for_node(prog, sdfg, state, node).to_sdfg()


@autoregister_params(op="ReduceMean", name="pure")
class PureReduceMean(ONNXForward):
    @staticmethod
    def forward(node: ONNXOp, state: SDFGState,
                sdfg: SDFG) -> typing.Union[nodes.Node, SDFG]:

        node.validate(sdfg, state)

        axes = node.axes

        # when keepdims is true, this works but there is a useless copy. We just leave this for now; this can be fixed
        # with a reshape node when those exist.
        def prog(data, reduced):
            reduced[:] = np.mean(data, axis=axes)

        return program_for_node(prog, sdfg, state, node).to_sdfg()


@autoregister_params(op="Erf", name="pure")
class PureErf(ONNXForward):
    @staticmethod
    def forward_can_be_applied(node: ONNXOp, state: SDFGState,
                               sdfg: SDFG) -> bool:
        return in_desc_with_name(node, state, sdfg, 'input').dtype in [
            dace.float16, dace.float32, dace.float64
        ]

    @staticmethod
    def forward(node: ONNXOp, state: SDFGState,
                sdfg: SDFG) -> typing.Union[nodes.Node, SDFG]:

        node.validate(sdfg, state)

        def prog(input, output):
            output[:] = dace.elementwise(lambda x: erf(x), input)

        return program_for_node(prog, sdfg, state, node).to_sdfg()


@autoregister_params(op="MatMul", name="pure")
class PureMatMul(ONNXForward):
    @staticmethod
    def forward_can_be_applied(node: ONNXOp, state: SDFGState,
                               sdfg: SDFG) -> bool:
        input0_dim = len(in_desc_with_name(node, state, sdfg, "A").shape)
        input1_dim = len(in_desc_with_name(node, state, sdfg, "B").shape)

        # TODO remove these when dace reshapes work for nested SDFGs
        if input0_dim == 4 and input1_dim == 4:
            return True

        if input0_dim == 3 and input1_dim == 2:
            return True

        if input0_dim == 2 and input1_dim == 2:
            return True
        if input0_dim == 3 and input1_dim == 3:
            return True

        return False

    @staticmethod
    def forward(node: ONNXOp, state: SDFGState,
<<<<<<< HEAD
                sdfg: SDFG) -> typing.Union[nodes.Node, SDFG]:

        node.validate(sdfg, state)
        in_edges = state.in_edges(node)
        out_edges = state.out_edges(node)

        atype = None
        btype = None
        if in_edges[0].dst_conn == "A" and in_edges[1].dst_conn == "B":
            atype = copy.deepcopy(sdfg.arrays[in_edges[0].data.data])
            btype = copy.deepcopy(sdfg.arrays[in_edges[1].data.data])
        if in_edges[0].dst_conn == "B" and in_edges[1].dst_conn == "A":
            atype = copy.deepcopy(sdfg.arrays[in_edges[1].data.data])
            btype = copy.deepcopy(sdfg.arrays[in_edges[0].data.data])

        ctype = copy.deepcopy(sdfg.arrays[out_edges[0].data.data])

        input0_dim = len(in_desc_with_name(node, state, sdfg, "A").shape)
        input1_dim = len(in_desc_with_name(node, state, sdfg, "B").shape)

        if input0_dim == 4 and input1_dim == 4:

            @dace.program
            def einsumop(A: atype, B: btype, Y: ctype):
                Y[:] = np.einsum('abik,abkj->abij', A, B)

            return einsumop.to_sdfg()


        if input0_dim == 3 and input1_dim == 2:
            @dace.program
            def einsumop(A: atype, B: btype, Y: ctype):
                Y[:] = np.einsum('bik,kj->bij', A, B)

            return einsumop.to_sdfg()

        if input0_dim == 3 and input1_dim == 3:
            @dace.program
            def einsumop(A: atype, B: btype, Y: ctype):
                Y[:] = np.einsum('bik,bkj->bij', A, B)
            # batched matmul 'bij,bjk->bik'
            # 'bik,bjd->bid'
            #                 Y[:] = np.einsum('bik,bkj->bij', A, B)
            # 'b i d , b j d -> b i  j'
            # 'b i j , b j d -> b i d'
            return einsumop.to_sdfg()

        if input0_dim == 2 and input1_dim == 2:
            sdfg_exp = dace.SDFG('matmulExpansion')
            ii = in_edges[0].data.subset.size()[0]
            kk = in_edges[0].data.subset.size()[1]
            jj = in_edges[1].data.subset.size()[1]

            I = str(ii)
            K = str(kk)
            J = str(jj)
            sdfg_exp.add_array('A', (ii, kk),
                               sdfg.arrays[in_edges[0].data.data].dtype)
            sdfg_exp.add_array('B', (kk, jj),
                               sdfg.arrays[in_edges[1].data.data].dtype)
            sdfg_exp.add_array('Y', (ii, jj),
                               sdfg.arrays[out_edges[0].data.data].dtype)

            init_state = sdfg_exp.add_state()
            init_state.add_mapped_tasklet(
                'batched_matmul_init', {
                    '_o%d' % i: '0:%s' % symstr(d)
                    for i, d in enumerate((ii, jj))
                }, {},
                'out = 0', {
                    'out':
                    dace.Memlet.simple(
                        'Y', ','.join(
                            ['_o%d' % i for i in range(len((ii, jj)))]))
                },
                external_edges=True)

            state_exp = sdfg_exp.add_state_after(init_state)

            state_exp.add_mapped_tasklet(
                '_MatMult_',
                {'__i%d' % i: '0:%s' % s
                 for i, s in enumerate([I, J, K])}, {
                     '_a': dace.Memlet.simple("A", ('__i0, __i2')),
                     '_b': dace.Memlet.simple("B", ('__i2, __i1'))
                 },
                '_c = _a * _b', {
                    '_c':
                    dace.Memlet.simple(
                        "Y", '__i0, __i1', wcr_str='lambda x, y: x + y')
                },
                external_edges=True)
            return sdfg_exp
=======
                sdfg: SDFG) -> typing.Union[Node, SDFG]:
        node.validate(sdfg, state)

        input0_dim = in_desc_with_name(node, state, sdfg, "A").shape
        input1_dim = in_desc_with_name(node, state, sdfg, "B").shape

        # list containing letters from z-a
        letters = [chr(ord('z') - i) for i in range(26)]
        # i j k are used for the last dimensions
        letters = [l for l in letters if l not in ['i', 'j', 'k']]

        if len(input0_dim) == 1:
            if len(input1_dim) != 2:
                raise ValueError("invalid dimensions")
            arg1 = 'k'
            arg2 = 'kj'
            result = 'j'
        elif len(input1_dim) == 1:
            if len(input0_dim) != 2:
                raise ValueError("invalid dimensions")
            arg1 = 'ik'
            arg2 = 'k'
            result = 'i'
        else:
            # build the einsum. The last two dimensions are always just the matrix multiply einsum
            # dace will later specialize to a batched matmul if possible
            arg1 = 'ik'
            arg2 = 'kj'
            result = 'ij'
            if input0_dim[-2] != input0_dim[-1]:
                A_desc = in_desc_with_name(node, state, sdfg, "A")
                B_desc = in_desc_with_name(node, state, sdfg, "B")
                if dace.symbolic.issymbolic(input0_dim[-2]):
                    log.warning(
                        f"overriding symbol {input0_dim[-2]} with value {input1_dim[-1]} in descriptor of input A of node {node}"
                    )
                    new_shape = list(A_desc.shape)
                    new_shape[-1] = input1_dim[-2]
                    A_desc.shape = new_shape
                elif dace.symbolic.issymbolic(input1_dim[-1]):
                    log.warning(
                        f"overriding symbol {input0_dim[-1]} with value {input0_dim[-2]} in descriptor of input B of node {node}"
                    )
                    new_shape = list(B_desc.shape)
                    new_shape[-2] = input0_dim[-1]
                    B_desc.shape = new_shape
            input0_dim = input0_dim[:-2]
            input1_dim = input1_dim[:-2]
            for dim0, dim1 in itertools.zip_longest(reversed(input0_dim),
                                                    reversed(input1_dim)):
                if dim0 is None:
                    # only dim0 exists
                    letter = letters.pop()
                    arg2 = letter + arg2
                    result = letter + result
                elif dim1 is None:
                    # only dim1 exists
                    letter = letters.pop()
                    arg1 = letter + arg1
                    result = letter + result
                else:
                    # both exist
                    letter = letters.pop()
                    arg1 = letter + arg1
                    arg2 = letter + arg2
                    result = letter + result

        einsum_str = '{},{}->{}'.format(arg1, arg2, result)

        def einsumop(A, B, Y):
            Y[:] = np.einsum(einsum_str, A, B)

        return program_for_node(einsumop, sdfg, state, node).to_sdfg()
>>>>>>> d0b87826


@autoregister_params(op="Identity", name="pure")
class PureIdentity(ONNXForward):
    @staticmethod
    def forward_can_be_applied(node: ONNXOp, state: SDFGState,
                               sdfg: SDFG) -> bool:
        return True

    @staticmethod
    def forward(node: ONNXOp, state: SDFGState,
                sdfg: SDFG) -> typing.Union[nodes.Node, SDFG]:

        node.validate(sdfg, state)

        def prog(input, output):
            output[:] = input

        return program_for_node(prog, sdfg, state, node).to_sdfg()


@autoregister_params(op="Reciprocal", name="pure")
class PureReciprocal(ONNXForward):
    @staticmethod
    def forward_can_be_applied(node: ONNXOp, state: SDFGState,
                               sdfg: SDFG) -> bool:
        return in_desc_with_name(node, state, sdfg, 'X').dtype in [
            dace.float16, dace.float32, dace.float64
        ]

    @staticmethod
    def forward(node: ONNXOp, state: SDFGState,
                sdfg: SDFG) -> typing.Union[nodes.Node, SDFG]:

        node.validate(sdfg, state)

        dtype = in_desc_with_name(node, state, sdfg, 'X').dtype
        tanh_lambda = "lambda x: dace.{}(1) / x".format(dtype.to_string())

        def prog(X, Y):
            Y[:] = dace.elementwise(tanh_lambda, X)

        return program_for_node(prog, sdfg, state, node).to_sdfg()


@autoregister_params(op="Tanh", name="pure")
class PureTanh(ONNXForward):
    @staticmethod
    def forward(node: ONNXOp, state: SDFGState,
                sdfg: SDFG) -> typing.Union[nodes.Node, SDFG]:

        node.validate(sdfg, state)

        def prog(input, output):
            output[:] = dace.elementwise(lambda x: tanh(x), input)

        return program_for_node(prog, sdfg, state, node).to_sdfg()


@autoregister_params(op="ReduceSum", name="pure")
class PureReduceSum(ONNXForward):
    @staticmethod
    def forward(node: ONNXOp, state: SDFGState,
                sdfg: SDFG) -> typing.Union[nodes.Node, SDFG]:
        node.validate(sdfg, state)

        axes = node.axes

        # when keepdims is true, this works but there is a useless copy. We just leave this for now; this can be fixed
        # with a reshape node when those exist.
        def prog(data, reduced):
            reduced[:] = np.sum(data, axis=axes)

        return program_for_node(prog, sdfg, state, node).to_sdfg()


@autoregister_params(op="ReduceMax", name="pure")
class PureReduceMax(ONNXForward):
    @staticmethod
    def forward(node: ONNXOp, state: SDFGState,
                sdfg: SDFG) -> typing.Union[nodes.Node, SDFG]:
        node.validate(sdfg, state)

        axes = node.axes

        # when keepdims is true, this works but there is a useless copy. We just leave this for now; this can be fixed
        # with a reshape node when those exist.
        def prog(data, reduced):
            reduced[:] = np.max(data, axis=axes)

        return program_for_node(prog, sdfg, state, node).to_sdfg()


@autoregister_params(op="ReduceMin", name="pure")
class PureReduceMin(ONNXForward):
    @staticmethod
    def forward(node: ONNXOp, state: SDFGState,
                sdfg: SDFG) -> typing.Union[nodes.Node, SDFG]:
        node.validate(sdfg, state)

        axes = node.axes

        # when keepdims is true, this works but there is a useless copy. We just leave this for now; this can be fixed
        # with a reshape node when those exist.
        def prog(data, reduced):
            reduced[:] = np.min(data, axis=axes)

        return program_for_node(prog, sdfg, state, node).to_sdfg()


@autoregister_params(op="Softmax", name="pure")
class PureSoftmax(ONNXForward):
    @staticmethod
    def forward(node: ONNXOp, state: SDFGState,
                sdfg: SDFG) -> typing.Union[nodes.Node, SDFG]:

        axis = node.axis

        reduced_shape = list(
            copy.deepcopy(in_desc_with_name(node, state, sdfg, "input").shape))
        reduced_shape[axis] = 1

        def prog(input, output):
            max = np.max(input, axis=axis)
            max_keepdims = np.reshape(max, reduced_shape)
            exp_arr = np.exp(input - max_keepdims)
            sum = np.sum(exp_arr, axis=axis)
            sum_keepdims = np.reshape(sum, reduced_shape)
            output[:] = exp_arr / sum_keepdims

        return program_for_node(prog, sdfg, state, node).to_sdfg()


@autoregister_params(op="Transpose", name="pure")
class PureTranspose(ONNXForward):
    @staticmethod
    def forward(node: ONNXOp, state: SDFGState,
                sdfg: SDFG) -> typing.Union[nodes.Node, SDFG]:

        node.validate(sdfg, state)
        perm = node.perm

        def prog(data, transposed):
            transposed[:] = np.transpose(data, axes=perm)

        return program_for_node(prog, sdfg, state, node).to_sdfg()


@autoregister_params(op="Cast", name="pure")
class PureCast(ONNXForward):
    @staticmethod
    def forward_can_be_applied(node: ONNXOp, state: SDFGState,
                               sdfg: SDFG) -> bool:

        if node.schedule is dtypes.ScheduleType.GPU_Default:
            # TODO fix this (this breaks bert_full) because of a GPU scalar cast. Issue #20
            return False

        target_type = node.to
        try:
            converters.onnx_tensor_type_to_typeclass(target_type)
        except ValueError as v:
            return False

        return True

    @staticmethod
    def forward(node: ONNXOp, state: SDFGState,
                sdfg: SDFG) -> typing.Union[nodes.Node, SDFG]:
        def prog(input, output):
            output[:] = dace.elementwise(lambda x: x, input)

        return program_for_node(prog, sdfg, state, node).to_sdfg()


@autoregister_params(op="Gemm", name="pure")
class PureGemm(ONNXForward):
    @staticmethod
    def forward_can_be_applied(node: ONNXOp, state: SDFGState,
                               sdfg: SDFG) -> bool:
        if node.alpha == 1.0 and node.beta == 1.0 and node.transA == 0 and node.transB == 1:
            return True
        return False

    @staticmethod
    def forward(node: ONNXOp, state: SDFGState,
                sdfg: SDFG) -> typing.Union[Node, SDFG]:
        node.validate(sdfg, state)

        assert node.alpha == 1.0 and node.beta == 1.0 and node.transA == 0 and node.transB == 1

        # the gemm libnode is broken for now, so we just do it manually
        atype = in_desc_with_name(node, state, sdfg, "A")
        if "C" in node.in_connectors:

            def prog(A, B, C, Y):
                Y[:] = A @ np.transpose(B) + C
        else:

            def prog(A, B, Y):
                Y[:] = A @ np.transpose(B)

        sdfg = program_for_node(prog, sdfg, state, node).to_sdfg()
        sdfg.apply_strict_transformations()
        return sdfg


@autoregister_params(op="Relu", name="pure")
class PureRelu(ONNXForward):
    @staticmethod
    def forward(node: ONNXOp, state: SDFGState,
                sdfg: SDFG) -> typing.Union[Node, SDFG]:
        input_dtype = in_desc_with_name(node, state, sdfg, "X").dtype
        cast_lambda = "lambda x: max(x, dace.{}(0))".format(
            input_dtype.to_string())

        def prog(X, Y):
            Y[:] = dace.elementwise(cast_lambda, X)

        return program_for_node(prog, sdfg, state, node).to_sdfg()


@autoregister_params(op="Reshape", name="pure")
class PureReshape(ONNXForward):
    @staticmethod
    def forward(node: ONNXOp, state: SDFGState,
                sdfg: SDFG) -> typing.Union[Node, SDFG]:
        node.validate(sdfg, state)
        if (in_desc_with_name(node, state, sdfg, "data").dtype !=
                out_desc_with_name(node, state, sdfg, "reshaped")):
            raise ValueError(
                "Expected input and output to have the same dtype.")

        expansion = dace.SDFG("_reshape_expansion_")
        expansion.add_datadesc(
            "shape",
            copy.deepcopy(in_desc_with_name(node, state, sdfg, "shape")))
        expansion.add_datadesc(
            "data", copy.deepcopy(in_desc_with_name(node, state, sdfg,
                                                    "data")))
        expansion.add_datadesc(
            "reshaped",
            copy.deepcopy(out_desc_with_name(node, state, sdfg, "reshaped")))
        expansion.arrays["shape"].transient = False
        expansion.arrays["data"].transient = False
        expansion.arrays["reshaped"].transient = False
        state = expansion.add_state()
        data = state.add_read("data")
        reshaped = state.add_write("reshaped")
        memlet = expansion.make_array_memlet("data")
        memlet.allow_oob = True
        state.add_edge(data, None, reshaped, None, memlet)
        return expansion


@autoregister_params(op="LogSoftmax", name="pure")
class PureLogSoftmax(ONNXForward):
    @staticmethod
    def forward(node: ONNXOp, state: SDFGState,
                sdfg: SDFG) -> typing.Union[nodes.Node, SDFG]:

        # NOTE: once there is a reshape node this whole expansion becomes much simpler:
        #
        # exp = np.exp(X - np.max(X, axis=axis, keepdims=True))
        # sum = np.sum(exp, axis=axis, keepdims=True)

        # result = exp / sum

        node.validate(sdfg, state)
        inparr = in_desc_with_name(node, state, sdfg, "input")

        axis = node.axis
        if type(axis) is not int or not (-len(inparr.shape) <= axis < len(
                inparr.shape)):
            raise ValueError("expected axis to be an integer in range"
                             " [-{}, {}), got {}".format(
                                 len(inparr.shape), len(inparr.shape), axis))

        if axis < 0:
            axis += len(inparr.shape)
        out_tmp_shape = inparr.shape
        out_tmp_dtype = inparr.dtype

        tmp_max_shape = list(copy.deepcopy(inparr.shape))
        tmp_max_shape.pop(axis)

        ##################
        # exp (X - max)
        exp_minus_max = dace.SDFG("exp_minus_max")
        exp_minus_max.add_array("exp_tmp_max", tmp_max_shape, inparr.dtype)
        exp_minus_max.add_array("exp_input", inparr.shape, inparr.dtype)
        exp_minus_max.add_array("exp_output", out_tmp_shape, out_tmp_dtype)
        exp_minus_max.add_state().add_mapped_tasklet(
            "_softmax_exp_",
            map_ranges={
                "__i" + str(i): "0:" + str(shape)
                for i, shape in enumerate(inparr.shape)
            },
            inputs={
                '__max':
                dace.Memlet.simple(
                    "exp_tmp_max", ','.join("__i" + str(i)
                                            for i in range(len(inparr.shape))
                                            if i != axis)),
                '__x':
                dace.Memlet.simple(
                    "exp_input",
                    ','.join("__i" + str(i) for i in range(len(inparr.shape))))
            },
            code='__out = exp(__x - __max)',
            outputs={
                '__out':
                dace.Memlet.simple(
                    "exp_output",
                    ','.join("__i" + str(i) for i in range(len(inparr.shape))))
            },
            external_edges=True)

        ##################
        # out_tmp / sum
        out_tmp_div_sum = dace.SDFG("out_tmp_div_sum")
        out_tmp_div_sum.add_array("div_tmp", inparr.shape, inparr.dtype)
        out_tmp_div_sum.add_array("div_sum", tmp_max_shape, inparr.dtype)
        out_tmp_div_sum.add_array("div_X", inparr.shape, inparr.dtype)
        out_tmp_div_sum.add_array("div_max", tmp_max_shape, inparr.dtype)
        out_tmp_div_sum.add_array("div_output", out_tmp_shape, out_tmp_dtype)

        out_tmp_div_sum.add_state().add_mapped_tasklet(
            "_softmax_div_",
            map_ranges={
                "__i" + str(i): "0:" + str(shape)
                for i, shape in enumerate(inparr.shape)
            },
            inputs={
                '__sum':
                dace.Memlet.simple(
                    "div_sum", ','.join("__i" + str(i)
                                        for i in range(len(inparr.shape))
                                        if i != axis)),
                '__max':
                dace.Memlet.simple(
                    "div_max", ','.join("__i" + str(i)
                                        for i in range(len(inparr.shape))
                                        if i != axis)),
                '__x':
                dace.Memlet.simple(
                    "div_X",
                    ','.join("__i" + str(i) for i in range(len(inparr.shape))))
            },
            code='__out = __x - __max - log(__sum)',
            outputs={
                '__out':
                dace.Memlet.simple(
                    "div_output",
                    ','.join("__i" + str(i) for i in range(len(inparr.shape))))
            },
            external_edges=True)

        ##################
        # put everything together as a program
        def prog(input, output):
            tmp_max = np.max(input, axis=axis)

            # this holds exp (X - max)
            out_tmp = dace.define_local(out_tmp_shape, out_tmp_dtype)
            exp_minus_max(exp_tmp_max=tmp_max,
                          exp_input=input,
                          exp_output=out_tmp)

            tmp_sum = np.sum(out_tmp, axis=axis)

            # this holds exp (X - max)
            out_tmp_div_sum(div_X=input,
                            div_max=tmp_max,
                            div_tmp=out_tmp,
                            div_sum=tmp_sum,
                            div_output=output)

        return program_for_node(prog, sdfg, state, node).to_sdfg()<|MERGE_RESOLUTION|>--- conflicted
+++ resolved
@@ -69,7 +69,7 @@
 
     @staticmethod
     def forward(node: ONNXOp, state: SDFGState,
-                sdfg: SDFG) -> typing.Union[nodes.Node, SDFG]:
+                sdfg: SDFG) -> typing.Union[Node, SDFG]:
 
         node.validate(sdfg, state)
 
@@ -95,7 +95,7 @@
 
     @staticmethod
     def forward(node: ONNXOp, state: SDFGState,
-                sdfg: SDFG) -> typing.Union[nodes.Node, SDFG]:
+                sdfg: SDFG) -> typing.Union[Node, SDFG]:
 
         node.validate(sdfg, state)
 
@@ -109,7 +109,7 @@
 class PureAdd(ONNXForward):
     @staticmethod
     def forward(node: ONNXOp, state: SDFGState,
-                sdfg: SDFG) -> typing.Union[nodes.Node, SDFG]:
+                sdfg: SDFG) -> typing.Union[Node, SDFG]:
 
         node.validate(sdfg, state)
 
@@ -123,7 +123,7 @@
 class PureSub(ONNXForward):
     @staticmethod
     def forward(node: ONNXOp, state: SDFGState,
-                sdfg: SDFG) -> typing.Union[nodes.Node, SDFG]:
+                sdfg: SDFG) -> typing.Union[Node, SDFG]:
 
         node.validate(sdfg, state)
 
@@ -137,7 +137,7 @@
 class PureMul(ONNXForward):
     @staticmethod
     def forward(node: ONNXOp, state: SDFGState,
-                sdfg: SDFG) -> typing.Union[nodes.Node, SDFG]:
+                sdfg: SDFG) -> typing.Union[Node, SDFG]:
 
         node.validate(sdfg, state)
 
@@ -151,7 +151,7 @@
 class PureDiv(ONNXForward):
     @staticmethod
     def forward(node: ONNXOp, state: SDFGState,
-                sdfg: SDFG) -> typing.Union[nodes.Node, SDFG]:
+                sdfg: SDFG) -> typing.Union[Node, SDFG]:
 
         node.validate(sdfg, state)
 
@@ -165,7 +165,7 @@
 class PureReduceMean(ONNXForward):
     @staticmethod
     def forward(node: ONNXOp, state: SDFGState,
-                sdfg: SDFG) -> typing.Union[nodes.Node, SDFG]:
+                sdfg: SDFG) -> typing.Union[Node, SDFG]:
 
         node.validate(sdfg, state)
 
@@ -190,7 +190,7 @@
 
     @staticmethod
     def forward(node: ONNXOp, state: SDFGState,
-                sdfg: SDFG) -> typing.Union[nodes.Node, SDFG]:
+                sdfg: SDFG) -> typing.Union[Node, SDFG]:
 
         node.validate(sdfg, state)
 
@@ -205,6 +205,7 @@
     @staticmethod
     def forward_can_be_applied(node: ONNXOp, state: SDFGState,
                                sdfg: SDFG) -> bool:
+        in_edges = state.in_edges(node)
         input0_dim = len(in_desc_with_name(node, state, sdfg, "A").shape)
         input1_dim = len(in_desc_with_name(node, state, sdfg, "B").shape)
 
@@ -217,108 +218,11 @@
 
         if input0_dim == 2 and input1_dim == 2:
             return True
-        if input0_dim == 3 and input1_dim == 3:
-            return True
 
         return False
 
     @staticmethod
     def forward(node: ONNXOp, state: SDFGState,
-<<<<<<< HEAD
-                sdfg: SDFG) -> typing.Union[nodes.Node, SDFG]:
-
-        node.validate(sdfg, state)
-        in_edges = state.in_edges(node)
-        out_edges = state.out_edges(node)
-
-        atype = None
-        btype = None
-        if in_edges[0].dst_conn == "A" and in_edges[1].dst_conn == "B":
-            atype = copy.deepcopy(sdfg.arrays[in_edges[0].data.data])
-            btype = copy.deepcopy(sdfg.arrays[in_edges[1].data.data])
-        if in_edges[0].dst_conn == "B" and in_edges[1].dst_conn == "A":
-            atype = copy.deepcopy(sdfg.arrays[in_edges[1].data.data])
-            btype = copy.deepcopy(sdfg.arrays[in_edges[0].data.data])
-
-        ctype = copy.deepcopy(sdfg.arrays[out_edges[0].data.data])
-
-        input0_dim = len(in_desc_with_name(node, state, sdfg, "A").shape)
-        input1_dim = len(in_desc_with_name(node, state, sdfg, "B").shape)
-
-        if input0_dim == 4 and input1_dim == 4:
-
-            @dace.program
-            def einsumop(A: atype, B: btype, Y: ctype):
-                Y[:] = np.einsum('abik,abkj->abij', A, B)
-
-            return einsumop.to_sdfg()
-
-
-        if input0_dim == 3 and input1_dim == 2:
-            @dace.program
-            def einsumop(A: atype, B: btype, Y: ctype):
-                Y[:] = np.einsum('bik,kj->bij', A, B)
-
-            return einsumop.to_sdfg()
-
-        if input0_dim == 3 and input1_dim == 3:
-            @dace.program
-            def einsumop(A: atype, B: btype, Y: ctype):
-                Y[:] = np.einsum('bik,bkj->bij', A, B)
-            # batched matmul 'bij,bjk->bik'
-            # 'bik,bjd->bid'
-            #                 Y[:] = np.einsum('bik,bkj->bij', A, B)
-            # 'b i d , b j d -> b i  j'
-            # 'b i j , b j d -> b i d'
-            return einsumop.to_sdfg()
-
-        if input0_dim == 2 and input1_dim == 2:
-            sdfg_exp = dace.SDFG('matmulExpansion')
-            ii = in_edges[0].data.subset.size()[0]
-            kk = in_edges[0].data.subset.size()[1]
-            jj = in_edges[1].data.subset.size()[1]
-
-            I = str(ii)
-            K = str(kk)
-            J = str(jj)
-            sdfg_exp.add_array('A', (ii, kk),
-                               sdfg.arrays[in_edges[0].data.data].dtype)
-            sdfg_exp.add_array('B', (kk, jj),
-                               sdfg.arrays[in_edges[1].data.data].dtype)
-            sdfg_exp.add_array('Y', (ii, jj),
-                               sdfg.arrays[out_edges[0].data.data].dtype)
-
-            init_state = sdfg_exp.add_state()
-            init_state.add_mapped_tasklet(
-                'batched_matmul_init', {
-                    '_o%d' % i: '0:%s' % symstr(d)
-                    for i, d in enumerate((ii, jj))
-                }, {},
-                'out = 0', {
-                    'out':
-                    dace.Memlet.simple(
-                        'Y', ','.join(
-                            ['_o%d' % i for i in range(len((ii, jj)))]))
-                },
-                external_edges=True)
-
-            state_exp = sdfg_exp.add_state_after(init_state)
-
-            state_exp.add_mapped_tasklet(
-                '_MatMult_',
-                {'__i%d' % i: '0:%s' % s
-                 for i, s in enumerate([I, J, K])}, {
-                     '_a': dace.Memlet.simple("A", ('__i0, __i2')),
-                     '_b': dace.Memlet.simple("B", ('__i2, __i1'))
-                 },
-                '_c = _a * _b', {
-                    '_c':
-                    dace.Memlet.simple(
-                        "Y", '__i0, __i1', wcr_str='lambda x, y: x + y')
-                },
-                external_edges=True)
-            return sdfg_exp
-=======
                 sdfg: SDFG) -> typing.Union[Node, SDFG]:
         node.validate(sdfg, state)
 
@@ -392,7 +296,6 @@
             Y[:] = np.einsum(einsum_str, A, B)
 
         return program_for_node(einsumop, sdfg, state, node).to_sdfg()
->>>>>>> d0b87826
 
 
 @autoregister_params(op="Identity", name="pure")
@@ -561,7 +464,7 @@
 
     @staticmethod
     def forward(node: ONNXOp, state: SDFGState,
-                sdfg: SDFG) -> typing.Union[nodes.Node, SDFG]:
+                sdfg: SDFG) -> typing.Union[Node, SDFG]:
         def prog(input, output):
             output[:] = dace.elementwise(lambda x: x, input)
 
@@ -598,177 +501,163 @@
         sdfg = program_for_node(prog, sdfg, state, node).to_sdfg()
         sdfg.apply_strict_transformations()
         return sdfg
-
-
-@autoregister_params(op="Relu", name="pure")
-class PureRelu(ONNXForward):
-    @staticmethod
-    def forward(node: ONNXOp, state: SDFGState,
-                sdfg: SDFG) -> typing.Union[Node, SDFG]:
-        input_dtype = in_desc_with_name(node, state, sdfg, "X").dtype
-        cast_lambda = "lambda x: max(x, dace.{}(0))".format(
-            input_dtype.to_string())
-
-        def prog(X, Y):
-            Y[:] = dace.elementwise(cast_lambda, X)
-
-        return program_for_node(prog, sdfg, state, node).to_sdfg()
-
-
-@autoregister_params(op="Reshape", name="pure")
-class PureReshape(ONNXForward):
-    @staticmethod
-    def forward(node: ONNXOp, state: SDFGState,
-                sdfg: SDFG) -> typing.Union[Node, SDFG]:
-        node.validate(sdfg, state)
-        if (in_desc_with_name(node, state, sdfg, "data").dtype !=
-                out_desc_with_name(node, state, sdfg, "reshaped")):
-            raise ValueError(
-                "Expected input and output to have the same dtype.")
-
-        expansion = dace.SDFG("_reshape_expansion_")
-        expansion.add_datadesc(
-            "shape",
-            copy.deepcopy(in_desc_with_name(node, state, sdfg, "shape")))
-        expansion.add_datadesc(
-            "data", copy.deepcopy(in_desc_with_name(node, state, sdfg,
-                                                    "data")))
-        expansion.add_datadesc(
-            "reshaped",
-            copy.deepcopy(out_desc_with_name(node, state, sdfg, "reshaped")))
-        expansion.arrays["shape"].transient = False
-        expansion.arrays["data"].transient = False
-        expansion.arrays["reshaped"].transient = False
-        state = expansion.add_state()
-        data = state.add_read("data")
-        reshaped = state.add_write("reshaped")
-        memlet = expansion.make_array_memlet("data")
-        memlet.allow_oob = True
-        state.add_edge(data, None, reshaped, None, memlet)
-        return expansion
-
-
-@autoregister_params(op="LogSoftmax", name="pure")
-class PureLogSoftmax(ONNXForward):
-    @staticmethod
-    def forward(node: ONNXOp, state: SDFGState,
-                sdfg: SDFG) -> typing.Union[nodes.Node, SDFG]:
-
-        # NOTE: once there is a reshape node this whole expansion becomes much simpler:
-        #
-        # exp = np.exp(X - np.max(X, axis=axis, keepdims=True))
-        # sum = np.sum(exp, axis=axis, keepdims=True)
-
-        # result = exp / sum
-
-        node.validate(sdfg, state)
-        inparr = in_desc_with_name(node, state, sdfg, "input")
-
-        axis = node.axis
-        if type(axis) is not int or not (-len(inparr.shape) <= axis < len(
-                inparr.shape)):
-            raise ValueError("expected axis to be an integer in range"
-                             " [-{}, {}), got {}".format(
-                                 len(inparr.shape), len(inparr.shape), axis))
-
-        if axis < 0:
-            axis += len(inparr.shape)
-        out_tmp_shape = inparr.shape
-        out_tmp_dtype = inparr.dtype
-
-        tmp_max_shape = list(copy.deepcopy(inparr.shape))
-        tmp_max_shape.pop(axis)
-
-        ##################
-        # exp (X - max)
-        exp_minus_max = dace.SDFG("exp_minus_max")
-        exp_minus_max.add_array("exp_tmp_max", tmp_max_shape, inparr.dtype)
-        exp_minus_max.add_array("exp_input", inparr.shape, inparr.dtype)
-        exp_minus_max.add_array("exp_output", out_tmp_shape, out_tmp_dtype)
-        exp_minus_max.add_state().add_mapped_tasklet(
-            "_softmax_exp_",
-            map_ranges={
-                "__i" + str(i): "0:" + str(shape)
-                for i, shape in enumerate(inparr.shape)
-            },
-            inputs={
-                '__max':
-                dace.Memlet.simple(
-                    "exp_tmp_max", ','.join("__i" + str(i)
-                                            for i in range(len(inparr.shape))
-                                            if i != axis)),
-                '__x':
-                dace.Memlet.simple(
-                    "exp_input",
-                    ','.join("__i" + str(i) for i in range(len(inparr.shape))))
-            },
-            code='__out = exp(__x - __max)',
-            outputs={
-                '__out':
-                dace.Memlet.simple(
-                    "exp_output",
-                    ','.join("__i" + str(i) for i in range(len(inparr.shape))))
-            },
-            external_edges=True)
-
-        ##################
-        # out_tmp / sum
-        out_tmp_div_sum = dace.SDFG("out_tmp_div_sum")
-        out_tmp_div_sum.add_array("div_tmp", inparr.shape, inparr.dtype)
-        out_tmp_div_sum.add_array("div_sum", tmp_max_shape, inparr.dtype)
-        out_tmp_div_sum.add_array("div_X", inparr.shape, inparr.dtype)
-        out_tmp_div_sum.add_array("div_max", tmp_max_shape, inparr.dtype)
-        out_tmp_div_sum.add_array("div_output", out_tmp_shape, out_tmp_dtype)
-
-        out_tmp_div_sum.add_state().add_mapped_tasklet(
-            "_softmax_div_",
-            map_ranges={
-                "__i" + str(i): "0:" + str(shape)
-                for i, shape in enumerate(inparr.shape)
-            },
-            inputs={
-                '__sum':
-                dace.Memlet.simple(
-                    "div_sum", ','.join("__i" + str(i)
-                                        for i in range(len(inparr.shape))
-                                        if i != axis)),
-                '__max':
-                dace.Memlet.simple(
-                    "div_max", ','.join("__i" + str(i)
-                                        for i in range(len(inparr.shape))
-                                        if i != axis)),
-                '__x':
-                dace.Memlet.simple(
-                    "div_X",
-                    ','.join("__i" + str(i) for i in range(len(inparr.shape))))
-            },
-            code='__out = __x - __max - log(__sum)',
-            outputs={
-                '__out':
-                dace.Memlet.simple(
-                    "div_output",
-                    ','.join("__i" + str(i) for i in range(len(inparr.shape))))
-            },
-            external_edges=True)
-
-        ##################
-        # put everything together as a program
-        def prog(input, output):
-            tmp_max = np.max(input, axis=axis)
-
-            # this holds exp (X - max)
-            out_tmp = dace.define_local(out_tmp_shape, out_tmp_dtype)
-            exp_minus_max(exp_tmp_max=tmp_max,
-                          exp_input=input,
-                          exp_output=out_tmp)
-
-            tmp_sum = np.sum(out_tmp, axis=axis)
-
-            # this holds exp (X - max)
-            out_tmp_div_sum(div_X=input,
-                            div_max=tmp_max,
-                            div_tmp=out_tmp,
-                            div_sum=tmp_sum,
-                            div_output=output)
-
-        return program_for_node(prog, sdfg, state, node).to_sdfg()+#
+#
+#
+# @autoregister_params(op="Reshape", name="pure")
+# class PureReshape(ONNXForward):
+#     @staticmethod
+#     def forward(node: ONNXOp, state: SDFGState,
+#                 sdfg: SDFG) -> typing.Union[Node, SDFG]:
+#         node.validate(sdfg, state)
+#         if (in_desc_with_name(node, state, sdfg, "data").dtype !=
+#                 out_desc_with_name(node, state, sdfg, "reshaped")):
+#             raise ValueError(
+#                 "Expected input and output to have the same dtype.")
+#
+#         expansion = dace.SDFG("_reshape_expansion_")
+#         expansion.add_datadesc(
+#             "shape",
+#             copy.deepcopy(in_desc_with_name(node, state, sdfg, "shape")))
+#         expansion.add_datadesc(
+#             "data", copy.deepcopy(in_desc_with_name(node, state, sdfg,
+#                                                     "data")))
+#         expansion.add_datadesc(
+#             "reshaped",
+#             copy.deepcopy(out_desc_with_name(node, state, sdfg, "reshaped")))
+#         expansion.arrays["shape"].transient = False
+#         expansion.arrays["data"].transient = False
+#         expansion.arrays["reshaped"].transient = False
+#         state = expansion.add_state()
+#         data = state.add_read("data")
+#         reshaped = state.add_write("reshaped")
+#         memlet = expansion.make_array_memlet("data")
+#         memlet.allow_oob = True
+#         state.add_edge(data, None, reshaped, None, memlet)
+#         return expansion
+#
+#
+# @autoregister_params(op="LogSoftmax", name="pure")
+# class PureLogSoftmax(ONNXForward):
+#     @staticmethod
+#     def forward(node: ONNXOp, state: SDFGState,
+#                 sdfg: SDFG) -> typing.Union[nodes.Node, SDFG]:
+#
+#         # NOTE: once there is a reshape node this whole expansion becomes much simpler:
+#         #
+#         # exp = np.exp(X - np.max(X, axis=axis, keepdims=True))
+#         # sum = np.sum(exp, axis=axis, keepdims=True)
+#
+#         # result = exp / sum
+#
+#         node.validate(sdfg, state)
+#         inparr = in_desc_with_name(node, state, sdfg, "input")
+#
+#         axis = node.axis
+#         if type(axis) is not int or not (-len(inparr.shape) <= axis < len(
+#                 inparr.shape)):
+#             raise ValueError("expected axis to be an integer in range"
+#                              " [-{}, {}), got {}".format(
+#                                  len(inparr.shape), len(inparr.shape), axis))
+#
+#         if axis < 0:
+#             axis += len(inparr.shape)
+#         out_tmp_shape = inparr.shape
+#         out_tmp_dtype = inparr.dtype
+#
+#         tmp_max_shape = list(copy.deepcopy(inparr.shape))
+#         tmp_max_shape.pop(axis)
+#
+#         ##################
+#         # exp (X - max)
+#         exp_minus_max = dace.SDFG("exp_minus_max")
+#         exp_minus_max.add_array("exp_tmp_max", tmp_max_shape, inparr.dtype)
+#         exp_minus_max.add_array("exp_input", inparr.shape, inparr.dtype)
+#         exp_minus_max.add_array("exp_output", out_tmp_shape, out_tmp_dtype)
+#         exp_minus_max.add_state().add_mapped_tasklet(
+#             "_softmax_exp_",
+#             map_ranges={
+#                 "__i" + str(i): "0:" + str(shape)
+#                 for i, shape in enumerate(inparr.shape)
+#             },
+#             inputs={
+#                 '__max':
+#                 dace.Memlet.simple(
+#                     "exp_tmp_max", ','.join("__i" + str(i)
+#                                             for i in range(len(inparr.shape))
+#                                             if i != axis)),
+#                 '__x':
+#                 dace.Memlet.simple(
+#                     "exp_input",
+#                     ','.join("__i" + str(i) for i in range(len(inparr.shape))))
+#             },
+#             code='__out = exp(__x - __max)',
+#             outputs={
+#                 '__out':
+#                 dace.Memlet.simple(
+#                     "exp_output",
+#                     ','.join("__i" + str(i) for i in range(len(inparr.shape))))
+#             },
+#             external_edges=True)
+#
+#         ##################
+#         # out_tmp / sum
+#         out_tmp_div_sum = dace.SDFG("out_tmp_div_sum")
+#         out_tmp_div_sum.add_array("div_tmp", inparr.shape, inparr.dtype)
+#         out_tmp_div_sum.add_array("div_sum", tmp_max_shape, inparr.dtype)
+#         out_tmp_div_sum.add_array("div_X", inparr.shape, inparr.dtype)
+#         out_tmp_div_sum.add_array("div_max", tmp_max_shape, inparr.dtype)
+#         out_tmp_div_sum.add_array("div_output", out_tmp_shape, out_tmp_dtype)
+#
+#         out_tmp_div_sum.add_state().add_mapped_tasklet(
+#             "_softmax_div_",
+#             map_ranges={
+#                 "__i" + str(i): "0:" + str(shape)
+#                 for i, shape in enumerate(inparr.shape)
+#             },
+#             inputs={
+#                 '__sum':
+#                 dace.Memlet.simple(
+#                     "div_sum", ','.join("__i" + str(i)
+#                                         for i in range(len(inparr.shape))
+#                                         if i != axis)),
+#                 '__max':
+#                 dace.Memlet.simple(
+#                     "div_max", ','.join("__i" + str(i)
+#                                         for i in range(len(inparr.shape))
+#                                         if i != axis)),
+#                 '__x':
+#                 dace.Memlet.simple(
+#                     "div_X",
+#                     ','.join("__i" + str(i) for i in range(len(inparr.shape))))
+#             },
+#             code='__out = __x - __max - log(__sum)',
+#             outputs={
+#                 '__out':
+#                 dace.Memlet.simple(
+#                     "div_output",
+#                     ','.join("__i" + str(i) for i in range(len(inparr.shape))))
+#             },
+#             external_edges=True)
+#
+#         ##################
+#         # put everything together as a program
+#         def prog(input, output):
+#             tmp_max = np.max(input, axis=axis)
+#
+#             # this holds exp (X - max)
+#             out_tmp = dace.define_local(out_tmp_shape, out_tmp_dtype)
+#             exp_minus_max(exp_tmp_max=tmp_max,
+#                           exp_input=input,
+#                           exp_output=out_tmp)
+#
+#             tmp_sum = np.sum(out_tmp, axis=axis)
+#
+#             # this holds exp (X - max)
+#             out_tmp_div_sum(div_X=input,
+#                             div_max=tmp_max,
+#                             div_tmp=out_tmp,
+#                             div_sum=tmp_sum,
+#                             div_output=output)
+#
+#         return program_for_node(prog, sdfg, state, node).to_sdfg()