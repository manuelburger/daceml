import typing
from functools import wraps

import dace
from dace import nodes as nd
from dace.libraries import blas
from dace.sdfg.state import MultiConnectorEdge
from dace import SDFG, SDFGState
import dace.data as dt
<<<<<<< HEAD
from dace import dtypes


def is_desc_contiguous(desc: dt.Data) -> bool:
    if type(desc) is dt.Scalar:
        return True
    elif type(desc) is dt.Array:
        contiguous_strides = [
            dt._prod(desc.shape[i + 1:]) for i in range(len(desc.shape))
        ]
        return desc.strides == contiguous_strides
    else:
        raise ValueError("Unsupported data descriptor type {}".format(
            type(desc)))
=======
from dace.transformation.auto_optimize import set_fast_implementations

from daceml.onnx.nodes.onnx_op import ONNXOp
>>>>>>> fb254547


def is_desc_contiguous(desc: dt.Data) -> bool:
    if type(desc) is dt.Scalar:
        return True
    elif type(desc) is dt.Array:
        contiguous_strides = [
            dt._prod(desc.shape[i + 1:]) for i in range(len(desc.shape))
        ]
        return desc.strides == contiguous_strides
    else:
        raise ValueError("Unsupported data descriptor type {}".format(
            type(desc)))


def in_desc_with_name(node: nd.Node, state: SDFGState, sdfg: SDFG,
                      name: str) -> dt.Data:
    """ Find the descriptor of the data that connects to input connector `name`.
        :param node: the node.
        :param sdfg: the sdfg.
        :param state: the state.
        :param name: the input connector name.
        :return: the descriptor of the data that connects to connector `name`.
     """
    return sdfg.arrays[in_edge_with_name(node, state, name).data.data]


def out_desc_with_name(node: nd.Node, state: SDFGState, sdfg: SDFG,
                       name: str) -> dt.Data:
    """ Find the descriptor of the data that connects to output connector `name`.
        :param node: the node.
        :param sdfg: the sdfg.
        :param state: the state.
        :param name: the output connector name.
        :return: the descriptor of the data that connects to connector `name`.
     """
    return sdfg.arrays[out_edge_with_name(node, state, name).data.data]


def in_edge_with_name(node: nd.Node, state: SDFGState,
                      name: str) -> MultiConnectorEdge:
    """ Find the edge that connects to input connector `name` on `node`.
        :param node: the node.
        :param state: the state.
        :param name: the input connector name.
        :return: the edge that connects to connector `name`.
     """

    cands = list(state.in_edges_by_connector(node, name))
    if len(cands) != 1:
        raise ValueError(
            "Expected to find exactly one edge with name '{}', found {}".
            format(name, len(cands)))
    return cands[0]


def out_edge_with_name(node: nd.Node, state: SDFGState,
                       name: str) -> MultiConnectorEdge:
    """ Find the edge that connects to output connector `name` on `node`.
        :param node: the node.
        :param state: the state.
        :param name: the output connector name.
        :return: the edge that connects to connector `name`.
     """
    cands = list(state.out_edges_by_connector(node, name))
    if len(cands) != 1:
        raise ValueError(
            "Expected to find exactly one edge with name '{}', found {}".
            format(name, len(cands)))
    return cands[0]


def find_str_not_in_set(existing: typing.Set[str],
                        target_str: typing.Optional[str]) -> str:
    """ Try to find a new str that is not in the set.

        :param existing: the existing strs.
        :param target_str: (optional) a target_str that should be used as a base for the new str.
        :return: a new str that is not in `existing`.
    """
    base_name = target_str or "temp"

    if base_name not in existing:
        return base_name

    i = 0
    while (base_name + "_" + str(i)) in existing:
        i += 1
    return base_name + "_" + str(i)


<<<<<<< HEAD
def vectorize_array_and_memlet(sdfg, array_name, type: dtypes.typeclass):
    '''
       Adjust the shape of a data container according to the vec width (only the last dimension).
       This will change its shape and strides
       together with the all the ingoin/outgoing memlets
    '''
    # find the array
    data = sdfg.arrays[array_name]
    if type == data.dtype:
        return
    #change the type
    data.dtype = type

    #adjust the shape
    vec_width = type.veclen
    if data.shape[-1] % vec_width != 0:
        raise ValueError("Shape of {} is not divisible by {}".format(
            data, vec_width))
    data.shape = data.shape[:-1] + (data.shape[-1] // vec_width, )

    # #adjust all the strides
    for stride in data.strides[:-1]:
        if stride % vec_width != 0:
            raise ValueError("Stride of {} is not divisible by {}".format(
                data.name, vec_width))

    data.strides = tuple(ti // vec_width
                         for ti in data.strides[:-1]) + (data.strides[-1], )

    # Search for all the memlets
    for state in sdfg.nodes():
        for edge in state.edges():
            if edge.data.data == array_name:
                # get the range
                start, stop, skip = edge.data.subset.ranges[-1]

                # Let's be conservative for the moment

                if start != 0 or skip != 1 or (stop + 1) % vec_width != 0:
                    raise ValueError(
                        "Memlet {} not able to convert its range".format(
                            edge.data))

                #update the range
                new_stop = (stop + 1) // vec_width - 1
                edge.data.subset.ranges[-1] = (start, new_stop, skip)
=======
def expand_onnx_nodes(sdfg: dace.SDFG):
    """ Recursively expand all onnx library nodes in the SDFG, resulting in an SDFG that can be optimized by
        dace transformations. Will also specialize dace matmuls.

        :param sdfg: the sdfg to expand nodes on.
    """
    states = list(sdfg.states())
    while len(states) > 0:
        state = states.pop()
        expanded_something = False
        for node in list(state.nodes()):  # Make sure we have a copy
            if isinstance(node, nd.NestedSDFG):
                expand_onnx_nodes(node.sdfg)
            elif isinstance(node, ONNXOp) or isinstance(node, blas.MatMul):
                impl_name = node.expand(sdfg, state)
                print(
                    "Automatically expanded library node \"{}\" with implementation \"{}\"."
                    .format(str(node), impl_name))
                # We made a copy of the original list of nodes, so we keep
                # iterating even though this list has now changed
                expanded_something = True
        if expanded_something:
            states.append(state)  # Nodes have changed. Check state again


def auto_optimize(sdfg: dace.SDFG, cuda, apply_strict=False):
    """ Automatically optimize ``sdfg``.

        :param sdfg: the sdfg to optimize (inplace).
        :param cuda: whether to optimize for cuda.
        :param apply_strict: whether to apply strict transformations to the sdfg after optimization.
    """
    expand_onnx_nodes(sdfg)
    # MKL is currently broken
    set_fast_implementations(
        sdfg,
        dace.DeviceType.GPU if cuda else dace.DeviceType.CPU,
        blocklist=["MKL"])
    if apply_strict:
        sdfg.apply_strict_transformations()
>>>>>>> fb254547
<|MERGE_RESOLUTION|>--- conflicted
+++ resolved
@@ -7,9 +7,10 @@
 from dace.sdfg.state import MultiConnectorEdge
 from dace import SDFG, SDFGState
 import dace.data as dt
-<<<<<<< HEAD
 from dace import dtypes
-
+from dace.transformation.auto_optimize import set_fast_implementations
+
+from daceml.onnx.nodes.onnx_op import ONNXOp
 
 def is_desc_contiguous(desc: dt.Data) -> bool:
     if type(desc) is dt.Scalar:
@@ -22,11 +23,7 @@
     else:
         raise ValueError("Unsupported data descriptor type {}".format(
             type(desc)))
-=======
-from dace.transformation.auto_optimize import set_fast_implementations
-
-from daceml.onnx.nodes.onnx_op import ONNXOp
->>>>>>> fb254547
+
 
 
 def is_desc_contiguous(desc: dt.Data) -> bool:
@@ -118,7 +115,6 @@
     return base_name + "_" + str(i)
 
 
-<<<<<<< HEAD
 def vectorize_array_and_memlet(sdfg, array_name, type: dtypes.typeclass):
     '''
        Adjust the shape of a data container according to the vec width (only the last dimension).
@@ -165,7 +161,7 @@
                 #update the range
                 new_stop = (stop + 1) // vec_width - 1
                 edge.data.subset.ranges[-1] = (start, new_stop, skip)
-=======
+
 def expand_onnx_nodes(sdfg: dace.SDFG):
     """ Recursively expand all onnx library nodes in the SDFG, resulting in an SDFG that can be optimized by
         dace transformations. Will also specialize dace matmuls.
@@ -205,5 +201,4 @@
         dace.DeviceType.GPU if cuda else dace.DeviceType.CPU,
         blocklist=["MKL"])
     if apply_strict:
-        sdfg.apply_strict_transformations()
->>>>>>> fb254547
+        sdfg.apply_strict_transformations()