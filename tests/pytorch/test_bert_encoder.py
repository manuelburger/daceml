--- conflicted
+++ resolved
@@ -9,7 +9,7 @@
 from daceml.transformation import ConstantFolding, parameter_to_transient
 
 
-def test_bert_encoder(gpu, default_implementation):
+def test_bert_encoder(gpu, default_implementation, sdfg_name):
     if not gpu and default_implementation == 'onnxruntime':
         pytest.skip("combination is tested below")
 
@@ -22,21 +22,16 @@
     ptmodel = BertLayer(BertConfig()).eval()
     pt_outputs = ptmodel(input.clone())
 
-
     dace_model = DaceModule(ptmodel,
                             cuda=gpu,
                             train=False,
                             sdfg_name=sdfg_name,
-<<<<<<< HEAD
-                            apply_strict=True)
-=======
                             apply_strict=True,
                             dummy_inputs=(input.clone(), ))
 
     if gpu:
         for name, _ in dace_model.model.named_parameters():
             parameter_to_transient(dace_model, name)
->>>>>>> 9df8b296
 
     dace_outputs0 = dace_model(input.clone())
 
@@ -63,7 +58,7 @@
 
 
 @pytest.mark.ort
-def test_bert_cf():
+def test_bert_cf(sdfg_name):
     batch_size = 8
     seq_len = 512
     hidden_size = 768
@@ -73,13 +68,11 @@
     ptmodel = BertLayer(BertConfig()).eval()
     pt_outputs = ptmodel(input.clone())
 
-
     dace_model = DaceModule(ptmodel,
                             train=False,
                             sdfg_name=sdfg_name,
                             dummy_inputs=(input.clone(), ),
                             auto_optimize=False)
-
 
     dace_model.dace_model.sdfg.apply_transformations_repeated(
         [ConstantFolding, RedundantSecondArray],
@@ -91,4 +84,4 @@
     diff = np.abs(dace_outputs1.detach().numpy() -
                   pt_outputs[0].detach().numpy())
 
-    assert np.max(diff) < 1e-5
+    assert np.max(diff) < 1e-5